--- conflicted
+++ resolved
@@ -10,10 +10,6 @@
 
 
 
-<<<<<<< HEAD
-=======
-
->>>>>>> 262501f8
 class Frame(numpy.lib.mixins.NDArrayOperatorsMixin):
 
     _data: np.ndarray
