--- conflicted
+++ resolved
@@ -1,10 +1,5 @@
 from enum import IntEnum
 import json
-<<<<<<< HEAD
-import logging
-import multiprocessing
-=======
->>>>>>> 3ae584d3
 import os
 import pathlib
 from pathlib import Path
@@ -12,27 +7,14 @@
 import queue
 import select
 import sys
-<<<<<<< HEAD
-import threading
-=======
->>>>>>> 3ae584d3
 import time
 from typing import (Any,
                     Callable,
                     Dict,
-<<<<<<< HEAD
-                    List,
-=======
->>>>>>> 3ae584d3
                     NamedTuple,
-                    Optional,
                     Tuple,
                     Union,
                     )
-<<<<<<< HEAD
-import queue
-=======
->>>>>>> 3ae584d3
 import h5py
 import imageio
 import numpy as np
@@ -47,23 +29,6 @@
 
     # Networking
     'Ports',
-<<<<<<< HEAD
-    'Frame',
-    'send_bytes',
-    'recv_bytes',
-    'send_json',
-    'recv_json',
-    'send_string',
-    'recv_string',
-    'send_pyobj',
-    'recv_pyobj',
-    'send_array',
-    'recv_array',
-    'send_frame',
-    'recv_frame',
-    'poll_stdin',
-    'read_stdin',
-=======
     'send_array',
     'recv_array',
     'send_bytes',
@@ -81,12 +46,6 @@
     'clear_q',
     'push_q',
     'read_q',
->>>>>>> 3ae584d3
-
-    # Threading, multiprocessing, etc.
-    'clear_queue',
-    'push_queue',
-    'read_queue',
 
     # Filesystem and data I/O.
     'pathlike',
@@ -137,62 +96,6 @@
     timestamp: float
 
 
-<<<<<<< HEAD
-def send_bytes(socket: zmq.Socket, data: bytes, **kw) -> None:
-    """
-    Send bytes.
-    """
-    socket.send(data, **kw)
-
-
-def recv_bytes(socket: zmq.Socket, **kw) -> bytes:
-    """
-    Receive bytes.
-    """
-    return socket.recv(**kw)
-
-
-def send_json(socket: zmq.Socket, data: dict, **kw) -> None:
-    """
-    Send a dictionary.
-    """
-    socket.send_json(data, **kw)
-
-
-def recv_json(socket: zmq.Socket, **kw) -> Dict:
-    """
-    Receive a dictionary.
-    """
-    return socket.recv_json(**kw)
-
-
-def send_string(socket: zmq.Socket, data: str, **kw) -> None:
-    """
-    Send a string.
-    """
-    socket.send_string(data, **kw)
-
-
-def recv_string(socket: zmq.Socket, **kw) -> str:
-    """
-    Receive a string.
-    """
-    return socket.recv_string(**kw)
-
-
-def send_pyobj(socket: zmq.Socket, data: Any, **kw) -> None:
-    """
-    Send python object.
-    """
-    socket.send_pyobj(data, **kw)
-
-
-def recv_pyobj(socket: zmq.Socket, **kw) -> Any:
-    """
-    Receive python object.
-    """
-    return socket.recv_pyobj(**kw)
-=======
 #------------------------------------------------------------------------------#
 # Networking
 
@@ -204,7 +107,6 @@
     COMMAND    = 7000
     FRAME_PUB  = 7001
     STATUS_PUB = 7002
->>>>>>> 3ae584d3
 
 
 def send_array(socket: zmq.Socket,
@@ -235,8 +137,6 @@
     return np.frombuffer(buf, dtype=md['dtype']).reshape(md['shape'])
 
 
-<<<<<<< HEAD
-=======
 def send_bytes(socket: zmq.Socket, data: bytes, **kw) -> None:
     """
     Send bytes.
@@ -251,7 +151,6 @@
     return socket.recv(**kw)
 
 
->>>>>>> 3ae584d3
 def send_frame(socket: zmq.Socket,
                data: Frame,
                flags: int = 0,
@@ -282,8 +181,6 @@
     buf = memoryview(socket.recv(flags, copy, track))
     data = np.frombuffer(buf, dtype=md['dtype']).reshape(md['shape'])
     return Frame(data=data, index=md['index'], timestamp=md['timestamp'])
-<<<<<<< HEAD
-=======
 
 
 def send_json(socket: zmq.Socket, data: dict, **kw) -> None:
@@ -298,7 +195,6 @@
     Receive a dictionary.
     """
     return socket.recv_json(**kw)
->>>>>>> 3ae584d3
 
 
 def send_pyobj(socket: zmq.Socket, data: Any, **kw) -> None:
@@ -352,49 +248,6 @@
 
 
 def read_q(q: queue.Queue, replace: bool = False) -> List:
-    """
-    Read a queue's contents by popping its elements until empty.
-    If ``replace``  is ``True``, the elements will be pushed back
-    onto the queue prior to returning.
-    """
-
-    # Pop the elements into a list.
-    lst = []
-    while not q.empty():
-        lst.append(q.get())
-
-    # Optionally put the elements back into the queue.
-    if replace:
-        for i, elt in enumerate(lst):
-            q.put(elt)
-
-    return lst
-
-
-#------------------------------------------------------------------------------#
-# Threading, multiprocesing, etc.
-
-
-
-def clear_queue(q: queue.Queue) -> None:
-    """
-    Empty a queue.
-    """
-    while not q.empty():
-        q.get()
-
-
-def push_queue(q: queue.Queue, elt: Any) -> None:
-    """
-    Like Queue.put(), but will pop an element prior to put if
-    queue is full.
-    """
-    if q.full():
-        q.get()
-    q.put(elt)
-
-
-def read_queue(q: queue.Queue, replace: bool = False) -> List:
     """
     Read a queue's contents by popping its elements until empty.
     If ``replace``  is ``True``, the elements will be pushed back
