--- conflicted
+++ resolved
@@ -98,125 +98,8 @@
     STATUS_PUB = 7002
 
 
-<<<<<<< HEAD
-
-
-def send_array(socket: zmq.Socket,
-               data: np.ndarray,
-               flags: int = 0,
-               copy: bool = True,
-               track: bool = False,
-               ) -> None:
-    """
-    Send a ndarray.
-    """
-
-    md = {'shape' : data.shape, 'dtype' : str(data.dtype)}
-    socket.send_json(md, flags | zmq.SNDMORE)
-    socket.send(data, flags, copy, track)
-
-
-def recv_array(socket: zmq.Socket,
-               flags: int = 0,
-               copy: bool = True,
-               track: bool = False,
-               ) -> np.ndarray:
-    """
-    Receive an ndarray over a zmq socket.
-    """
-    md = socket.recv_json(flags)
-    buf  = memoryview(socket.recv(flags, copy, track))
-    return np.frombuffer(buf, dtype=md['dtype']).reshape(md['shape'])
-
-
-def send_bytes(socket: zmq.Socket, data: bytes, **kw) -> None:
-    """
-    Send bytes.
-    """
-    socket.send(data, **kw)
-
-
-def recv_bytes(socket: zmq.Socket, **kw) -> bytes:
-    """
-    Receive bytes.
-    """
-    return socket.recv(**kw)
-
-
-def send_frame(socket: zmq.Socket,
-               data: Frame,
-               flags: int = 0,
-               copy: bool = True,
-               track: bool = False,
-               ) -> None:
-    """
-    Send a `Frame` object over a zmq socket.
-    """
-    md = {'shape': data.data.shape,
-          'dtype': str(data.data.dtype),
-          'index': data.index,
-          'timestamp' : data.timestamp}
-    socket.send_json(md, flags | zmq.SNDMORE)
-    socket.send(data.data, flags, copy, track)
-
-
-def recv_frame(socket: zmq.Socket,
-               flags: int = 0,
-               copy: bool = True,
-               track: bool = False,
-               ) -> Frame:
-    """
-    Receive a `Frame` object over a zmq socket.
-    """
-
-    md = socket.recv_json(flags)
-    buf = memoryview(socket.recv(flags, copy, track))
-    data = np.frombuffer(buf, dtype=md['dtype']).reshape(md['shape'])
-    return Frame(data=data, index=md['index'], timestamp=md['timestamp'])
-
-
-def send_json(socket: zmq.Socket, data: dict, **kw) -> None:
-    """
-    Send a dictionary.
-    """
-    socket.send_json(data, **kw)
-
-
-def recv_json(socket: zmq.Socket, **kw) -> Dict:
-    """
-    Receive a dictionary.
-    """
-    return socket.recv_json(**kw)
-
-
-def send_pyobj(socket: zmq.Socket, data: Any, **kw) -> None:
-    """
-    Send python object.
-    """
-    socket.send_pyobj(data, **kw)
-
-
-def recv_pyobj(socket: zmq.Socket, **kw) -> Any:
-    """
-    Receive python object.
-    """
-    return socket.recv_pyobj(**kw)
-
-
-def send_string(socket: zmq.Socket, data: str, **kw) -> None:
-    """
-    Send a string.
-    """
-    socket.send_string(data, **kw)
-
-
-def recv_string(socket: zmq.Socket, **kw) -> str:
-    """
-    Receive a string.
-    """
-    return socket.recv_string(**kw)
-=======
->>>>>>> 599ebb50
+
+
 
 
 #------------------------------------------------------------------------------#
